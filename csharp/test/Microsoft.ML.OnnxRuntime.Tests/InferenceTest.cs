// Copyright (c) Microsoft Corporation. All rights reserved.
// Licensed under the MIT License.

using System;
using System.IO;
using System.Collections.Generic;
using System.Linq;
using System.Runtime.InteropServices;
using Microsoft.ML.OnnxRuntime.Tensors;
using System.Threading.Tasks;
using Xunit;

namespace Microsoft.ML.OnnxRuntime.Tests
{
    public class InferenceTest
    {
        private const string module = "onnxruntime.dll";
        private const string propertiesFile = "Properties.txt";

        [Fact]
        public void TestSessionOptions()
        {
            using (SessionOptions opt = new SessionOptions())
            {
                Assert.NotNull(opt);

                // check default values of the properties
                Assert.True(opt.EnableSequentialExecution);
                Assert.True(opt.EnableMemoryPattern);
                Assert.False(opt.EnableProfiling);
                Assert.Equal("onnxruntime_profile_", opt.ProfileOutputPathPrefix);
                Assert.True(opt.EnableCpuMemArena);
                Assert.Equal("", opt.LogId);
                Assert.Equal(LogLevel.Verbose, opt.LogVerbosityLevel);
                Assert.Equal(0, opt.ThreadPoolSize);
                Assert.Equal(GraphOptimizationLevel.ORT_ENABLE_BASIC, opt.GraphOptimizationLevel);

                // try setting options 
                opt.EnableSequentialExecution = false;
                Assert.False(opt.EnableSequentialExecution);

                opt.EnableMemoryPattern = false;
                Assert.False(opt.EnableMemoryPattern);

                opt.EnableProfiling = true;
                Assert.True(opt.EnableProfiling);
                Assert.Equal("onnxruntime_profile_", opt.ProfileOutputPathPrefix);

                opt.ProfileOutputPathPrefix = "Ort_P_";
                Assert.Equal("Ort_P_", opt.ProfileOutputPathPrefix);

                opt.EnableCpuMemArena = false;
                Assert.False(opt.EnableCpuMemArena);

                opt.LogId = "MyLogId";
                Assert.Equal("MyLogId", opt.LogId);

                opt.LogVerbosityLevel = LogLevel.Error;
                Assert.Equal(LogLevel.Error, opt.LogVerbosityLevel);

                opt.ThreadPoolSize = 4;
                Assert.Equal(4, opt.ThreadPoolSize);

                opt.GraphOptimizationLevel = GraphOptimizationLevel.ORT_ENABLE_EXTENDED;
                Assert.Equal(GraphOptimizationLevel.ORT_ENABLE_EXTENDED, opt.GraphOptimizationLevel);
                
                Assert.Throws<OnnxRuntimeException>(() => { opt.GraphOptimizationLevel = (GraphOptimizationLevel)10; });
            }
        }

        [Fact]
        public void TestRunOptions()
        {
            using (var opt = new RunOptions())
            {
                Assert.NotNull(opt);

                //verify default options
                Assert.False(opt.Terminate);
                Assert.Equal(LogLevel.Verbose, opt.LogVerbosityLevel);
                Assert.Equal("", opt.LogTag);

                // try setting options
                opt.Terminate = true;
                Assert.True(opt.Terminate);

                opt.LogVerbosityLevel = LogLevel.Error;
                Assert.Equal(LogLevel.Error, opt.LogVerbosityLevel);

                opt.LogTag = "MyLogTag";
                Assert.Equal("MyLogTag", opt.LogTag);
            }
        }

        [Fact]
        public void CanCreateAndDisposeSessionWithModelPath()
        {
            string modelPath = Path.Combine(Directory.GetCurrentDirectory(), "squeezenet.onnx");
            using (var session = new InferenceSession(modelPath))
            {
                Assert.NotNull(session);
                Assert.NotNull(session.InputMetadata);
                Assert.Equal(1, session.InputMetadata.Count); // 1 input node
                Assert.True(session.InputMetadata.ContainsKey("data_0")); // input node name
                Assert.Equal(typeof(float), session.InputMetadata["data_0"].ElementType);
                Assert.True(session.InputMetadata["data_0"].IsTensor);
                var expectedInputDimensions = new int[] { 1, 3, 224, 224 };
                Assert.Equal(expectedInputDimensions.Length, session.InputMetadata["data_0"].Dimensions.Length);
                for (int i = 0; i < expectedInputDimensions.Length; i++)
                {
                    Assert.Equal(expectedInputDimensions[i], session.InputMetadata["data_0"].Dimensions[i]);
                }

                Assert.NotNull(session.OutputMetadata);
                Assert.Equal(1, session.OutputMetadata.Count); // 1 output node
                Assert.True(session.OutputMetadata.ContainsKey("softmaxout_1")); // output node name
                Assert.Equal(typeof(float), session.OutputMetadata["softmaxout_1"].ElementType);
                Assert.True(session.OutputMetadata["softmaxout_1"].IsTensor);
                var expectedOutputDimensions = new int[] { 1, 1000, 1, 1 };
                Assert.Equal(expectedOutputDimensions.Length, session.OutputMetadata["softmaxout_1"].Dimensions.Length);
                for (int i = 0; i < expectedOutputDimensions.Length; i++)
                {
                    Assert.Equal(expectedOutputDimensions[i], session.OutputMetadata["softmaxout_1"].Dimensions[i]);
                }
            }
        }

        [Theory]
        [InlineData(GraphOptimizationLevel.ORT_DISABLE_ALL, true)]
        [InlineData(GraphOptimizationLevel.ORT_DISABLE_ALL, false)]
        [InlineData(GraphOptimizationLevel.ORT_ENABLE_EXTENDED, true)]
        [InlineData(GraphOptimizationLevel.ORT_ENABLE_EXTENDED, false)]
        private void CanRunInferenceOnAModel(GraphOptimizationLevel graphOptimizationLevel, bool disableSequentialExecution)
        {
            string modelPath = Path.Combine(Directory.GetCurrentDirectory(), "squeezenet.onnx");

            // Set the graph optimization level for this session.
            SessionOptions options = new SessionOptions();
            options.GraphOptimizationLevel = graphOptimizationLevel;
            if (disableSequentialExecution) options.EnableSequentialExecution = false;

            using (var session = new InferenceSession(modelPath, options))
            {
                var inputMeta = session.InputMetadata;
                var container = new List<NamedOnnxValue>();

                float[] inputData = LoadTensorFromFile(@"bench.in"); // this is the data for only one input tensor for this model

                foreach (var name in inputMeta.Keys)
                {
                    Assert.Equal(typeof(float), inputMeta[name].ElementType);
                    Assert.True(inputMeta[name].IsTensor);
                    var tensor = new DenseTensor<float>(inputData, inputMeta[name].Dimensions);
                    container.Add(NamedOnnxValue.CreateFromTensor<float>(name, tensor));
                }

                // Run the inference
                using (var results = session.Run(container))  // results is an IReadOnlyList<NamedOnnxValue> container
                {
                    validateRunResults(results);
                }

                // Run Inference with RunOptions
                using (var runOptions = new RunOptions())
                {
                    runOptions.LogTag = "CsharpTest";
                    runOptions.Terminate = false;  // TODO: Test terminate = true, it currently crashes
                    runOptions.LogVerbosityLevel = LogLevel.Error;
                    IReadOnlyCollection<string> outputNames = session.OutputMetadata.Keys.ToList();

                    using (var results = session.Run(container, outputNames, runOptions))  // results is an IReadOnlyList<NamedOnnxValue> container
                    {
                        validateRunResults(results);
                    }
                }
            }
        }

        private void validateRunResults(IDisposableReadOnlyCollection<DisposableNamedOnnxValue> results)
        {
            float[] expectedOutput = LoadTensorFromFile(@"bench.expected_out");
            // validate the results
            foreach (var r in results)
            {
                Assert.Equal(1, results.Count);
                Assert.Equal("softmaxout_1", r.Name);

                var resultTensor = r.AsTensor<float>();
                int[] expectedDimensions = { 1, 1000, 1, 1 };  // hardcoded for now for the test data
                Assert.Equal(expectedDimensions.Length, resultTensor.Rank);

                var resultDimensions = resultTensor.Dimensions;
                for (int i = 0; i < expectedDimensions.Length; i++)
                {
                    Assert.Equal(expectedDimensions[i], resultDimensions[i]);
                }

                var resultArray = r.AsTensor<float>().ToArray();
                Assert.Equal(expectedOutput.Length, resultArray.Length);
                Assert.Equal(expectedOutput, resultArray, new floatComparer());
            }
        }


        [Fact]
        private void ThrowWrongInputName()
        {
            var tuple = OpenSessionSqueezeNet();
            var session = tuple.Item1;
            var inputData = tuple.Item2;
            var tensor = tuple.Item3;
            var inputMeta = session.InputMetadata;
            var container = new List<NamedOnnxValue>();
            container.Add(NamedOnnxValue.CreateFromTensor<float>("wrong_name", tensor));
            var ex = Assert.Throws<OnnxRuntimeException>(() => session.Run(container));
            Assert.Contains("Invalid Feed Input", ex.Message);
            session.Dispose();
        }

        [Fact]
        private void ThrowWrongInputType()
        {
            var tuple = OpenSessionSqueezeNet();
            var session = tuple.Item1;
            var inputData = tuple.Item2;
            var inputMeta = session.InputMetadata;
            var container = new List<NamedOnnxValue>();
            int[] inputDataInt = inputData.Select(x => (int)x).ToArray();
            var tensor = new DenseTensor<int>(inputDataInt, inputMeta["data_0"].Dimensions);
            container.Add(NamedOnnxValue.CreateFromTensor<int>("data_0", tensor));
            var ex = Assert.Throws<OnnxRuntimeException>(() => session.Run(container));
            var msg = ex.ToString().Substring(0, 101);
            // TODO: message is diff in LInux. Use substring match
            Assert.Equal("Microsoft.ML.OnnxRuntime.OnnxRuntimeException: [ErrorCode:InvalidArgument] Unexpected input data type", msg);
            session.Dispose();
        }

        [Fact]
        private void ThrowExtraInputs()
        {
            var tuple = OpenSessionSqueezeNet();
            var session = tuple.Item1;
            var inputData = tuple.Item2;
            var tensor = tuple.Item3;
            var inputMeta = session.InputMetadata;
            var container = new List<NamedOnnxValue>();
            var nov1 = NamedOnnxValue.CreateFromTensor<float>("data_0", tensor);
            var nov2 = NamedOnnxValue.CreateFromTensor<float>("extra", tensor);
            container.Add(nov1);
            container.Add(nov2);
            var ex = Assert.Throws<OnnxRuntimeException>(() => session.Run(container));
            Assert.StartsWith("[ErrorCode:InvalidArgument] Invalid Feed Input Name", ex.Message);
            session.Dispose();
        }

        [Fact]
        private void TestMultiThreads()
        {
            var numThreads = 10;
            var loop = 10;
            var tuple = OpenSessionSqueezeNet();
            var session = tuple.Item1;
            var inputData = tuple.Item2;
            var tensor = tuple.Item3;
            var expectedOut = tuple.Item4;
            var inputMeta = session.InputMetadata;
            var container = new List<NamedOnnxValue>();
            container.Add(NamedOnnxValue.CreateFromTensor<float>("data_0", tensor));
            var tasks = new Task[numThreads];
            for (int i = 0; i < numThreads; i++)
            {
                tasks[i] = Task.Factory.StartNew(() =>
                {
                    for (int j = 0; j < loop; j++)
                    {
                        var resnov = session.Run(container);
                        var res = resnov.ToArray()[0].AsTensor<float>().ToArray<float>();
                        Assert.Equal(res, expectedOut, new floatComparer());
                    }
                });
            };
            Task.WaitAll(tasks);
            session.Dispose();
        }

        [x64Fact]
        private void TestPreTrainedModelsOpset7And8()
        {
            var skipModels = new List<String>() {
                "mxnet_arcface",  // Model not supported by CPU execution provider
                "tf_inception_v2",  // TODO: Debug failing model, skipping for now
                "fp16_inception_v1",  // 16-bit float not supported type in C#.
                "fp16_shufflenet",  // 16-bit float not supported type in C#.
                "fp16_tiny_yolov2" };  // 16-bit float not supported type in C#.

            var disableContribOpsEnvVar = Environment.GetEnvironmentVariable("DisableContribOps");
            var isContribOpsDisabled = (disableContribOpsEnvVar != null) ? disableContribOpsEnvVar.Equals("ON") : false;
            if (isContribOpsDisabled)
            {
                skipModels.Add("test_tiny_yolov2");
            }

            var opsets = new[] { "opset7", "opset8" };
            var modelsDir = GetTestModelsDir();
            foreach (var opset in opsets)
            {
                var modelRoot = new DirectoryInfo(Path.Combine(modelsDir, opset));
                foreach (var modelDir in modelRoot.EnumerateDirectories())
                {
                    String onnxModelFileName = null;

                    if (skipModels.Contains(modelDir.Name))
                        continue;

                    try
                    {
                        var onnxModelNames = modelDir.GetFiles("*.onnx");
                        if (onnxModelNames.Length > 1)
                        {
                            // TODO remove file "._resnet34v2.onnx" from test set
                            bool validModelFound = false;
                            for (int i = 0; i < onnxModelNames.Length; i++)
                            {
                                if (onnxModelNames[i].Name != "._resnet34v2.onnx")
                                {
                                    onnxModelNames[0] = onnxModelNames[i];
                                    validModelFound = true;
                                }
                            }

                            if (!validModelFound)
                            {
                                var modelNamesList = string.Join(",", onnxModelNames.Select(x => x.ToString()));
                                throw new Exception($"Opset {opset}: Model {modelDir}. Can't determine model file name. Found these :{modelNamesList}");
                            }
                        }

                        onnxModelFileName = Path.Combine(modelsDir, opset, modelDir.Name, onnxModelNames[0].Name);
                        using (var session = new InferenceSession(onnxModelFileName))
                        {
                            var inMeta = session.InputMetadata;
                            var innodepair = inMeta.First();
                            var innodename = innodepair.Key;
                            var innodedims = innodepair.Value.Dimensions;
                            for (int i = 0; i < innodedims.Length; i++)
                            {
                                if (innodedims[i] < 0)
                                    innodedims[i] = -1 * innodedims[i];
                            }

                            var testRoot = new DirectoryInfo(Path.Combine(modelsDir, opset, modelDir.Name));
                            var testData = testRoot.EnumerateDirectories("test_data*").First();
                            var dataIn = LoadTensorFromFilePb(Path.Combine(modelsDir, opset, modelDir.Name, testData.ToString(), "input_0.pb"));
                            var dataOut = LoadTensorFromFilePb(Path.Combine(modelsDir, opset, modelDir.Name, testData.ToString(), "output_0.pb"));
                            var tensorIn = new DenseTensor<float>(dataIn, innodedims);
                            var nov = new List<NamedOnnxValue>();
                            nov.Add(NamedOnnxValue.CreateFromTensor<float>(innodename, tensorIn));
                            using (var resnov = session.Run(nov))
                            {
                                var res = resnov.ToArray()[0].AsTensor<float>().ToArray<float>();
                                Assert.Equal(res, dataOut, new floatComparer());
                            }
                        }
                    }
                    catch (Exception ex)
                    {
                        var msg = $"Opset {opset}: Model {modelDir}: ModelFile = {onnxModelFileName} error = {ex.Message}";
                        throw new Exception(msg);
                    }
                } //model
            } //opset
        }

        [Fact]
        private void TestModelInputFloat()
        {
            // model takes 1x5 input of fixed type, echoes back
            string modelPath = Path.Combine(Directory.GetCurrentDirectory(), "test_types_FLOAT.pb");

            using (var session = new InferenceSession(modelPath))
            {
                var container = new List<NamedOnnxValue>();
                var tensorIn = new DenseTensor<float>(new float[] { 1.0f, 2.0f, -3.0f, float.MinValue, float.MaxValue }, new int[] { 1, 5 });
                var nov = NamedOnnxValue.CreateFromTensor("input", tensorIn);
                container.Add(nov);
                using (var res = session.Run(container))
                {
                    var tensorOut = res.First().AsTensor<float>();
                    Assert.True(tensorOut.SequenceEqual(tensorIn));
                }
            }
        }

        [Fact]
        private void TestModelInputBOOL()
        {
            // model takes 1x5 input of fixed type, echoes back
            string modelPath = Path.Combine(Directory.GetCurrentDirectory(), "test_types_BOOL.pb");
            using (var session = new InferenceSession(modelPath))
            {
                var container = new List<NamedOnnxValue>();
                var tensorIn = new DenseTensor<bool>(new bool[] { true, false, true, false, true }, new int[] { 1, 5 });
                var nov = NamedOnnxValue.CreateFromTensor("input", tensorIn);
                container.Add(nov);
                using (var res = session.Run(container))
                {
                    var tensorOut = res.First().AsTensor<bool>();
                    Assert.True(tensorOut.SequenceEqual(tensorIn));
                }
            }
        }

        [Fact]
        private void TestModelInputINT32()
        {
            // model takes 1x5 input of fixed type, echoes back
            string modelPath = Path.Combine(Directory.GetCurrentDirectory(), "test_types_INT32.pb");
            using (var session = new InferenceSession(modelPath))
            {
                var container = new List<NamedOnnxValue>();
                var tensorIn = new DenseTensor<int>(new int[] { 1, -2, -3, int.MinValue, int.MaxValue }, new int[] { 1, 5 });
                var nov = NamedOnnxValue.CreateFromTensor("input", tensorIn);
                container.Add(nov);
                using (var res = session.Run(container))
                {
                    var tensorOut = res.First().AsTensor<int>();
                    Assert.True(tensorOut.SequenceEqual(tensorIn));
                }
            }
        }

        [Fact]
        private void TestModelInputDOUBLE()
        {
            // model takes 1x5 input of fixed type, echoes back
            string modelPath = Path.Combine(Directory.GetCurrentDirectory(), "test_types_DOUBLE.pb");
            using (var session = new InferenceSession(modelPath))
            {
                var container = new List<NamedOnnxValue>();
                var tensorIn = new DenseTensor<double>(new double[] { 1.0, 2.0, -3.0, 5, 5 }, new int[] { 1, 5 });
                var nov = NamedOnnxValue.CreateFromTensor("input", tensorIn);
                container.Add(nov);
                using (var res = session.Run(container))
                {
                    var tensorOut = res.First().AsTensor<double>();
                    Assert.True(tensorOut.SequenceEqual(tensorIn));
                }
            }

        }

        [Fact]
        private void TestModelInputSTRING()
        {
            // model takes 1x5 input of fixed type, echoes back
            string modelPath = Path.Combine(Directory.GetCurrentDirectory(), "test_types_STRING.pb");
            using (var session = new InferenceSession(modelPath))
            {
                var container = new List<NamedOnnxValue>();
                var tensorIn = new DenseTensor<string>(new string[] { "abc", "ced", "def", "", "frozen" }, new int[] { 1, 5 });
                var nov = NamedOnnxValue.CreateFromTensor("input", tensorIn);
                container.Add(nov);
                using (var res = session.Run(container))
                {
                    var tensorOut = res.First().AsTensor<string>();
                    Assert.True(tensorOut.SequenceEqual(tensorIn));
                }
            }
        }

        [Fact]
        private void TestModelInputINT8()
        {
            // model takes 1x5 input of fixed type, echoes back
            string modelPath = Path.Combine(Directory.GetCurrentDirectory(), "test_types_INT8.pb");
            using (var session = new InferenceSession(modelPath))
            {
                var container = new List<NamedOnnxValue>();
                var tensorIn = new DenseTensor<sbyte>(new sbyte[] { 1, 2, -3, sbyte.MinValue, sbyte.MaxValue }, new int[] { 1, 5 });
                var nov = NamedOnnxValue.CreateFromTensor("input", tensorIn);
                container.Add(nov);
                using (var res = session.Run(container))
                {
                    var tensorOut = res.First().AsTensor<sbyte>();
                    Assert.True(tensorOut.SequenceEqual(tensorIn));
                }
            }
        }

        [Fact]
        private void TestModelInputUINT8()
        {
            // model takes 1x5 input of fixed type, echoes back
            string modelPath = Path.Combine(Directory.GetCurrentDirectory(), "test_types_UINT8.pb");
            using (var session = new InferenceSession(modelPath))
            {
                var container = new List<NamedOnnxValue>();
                var tensorIn = new DenseTensor<byte>(new byte[] { 1, 2, 3, byte.MinValue, byte.MaxValue }, new int[] { 1, 5 });
                var nov = NamedOnnxValue.CreateFromTensor("input", tensorIn);
                container.Add(nov);
                using (var res = session.Run(container))
                {
                    var tensorOut = res.First().AsTensor<byte>();
                    Assert.True(tensorOut.SequenceEqual(tensorIn));
                }
            }
        }

        [Fact]
        private void TestModelInputUINT16()
        {
            // model takes 1x5 input of fixed type, echoes back
            string modelPath = Path.Combine(Directory.GetCurrentDirectory(), "test_types_UINT16.pb");
            using (var session = new InferenceSession(modelPath))
            {
                var container = new List<NamedOnnxValue>();
                var tensorIn = new DenseTensor<UInt16>(new UInt16[] { 1, 2, 3, UInt16.MinValue, UInt16.MaxValue }, new int[] { 1, 5 });
                var nov = NamedOnnxValue.CreateFromTensor("input", tensorIn);
                container.Add(nov);
                using (var res = session.Run(container))
                {
                    var tensorOut = res.First().AsTensor<UInt16>();
                    Assert.True(tensorOut.SequenceEqual(tensorIn));
                }
            }
        }

        [Fact]
        private void TestModelInputINT16()
        {
            // model takes 1x5 input of fixed type, echoes back
            string modelPath = Path.Combine(Directory.GetCurrentDirectory(), "test_types_INT16.pb");
            using (var session = new InferenceSession(modelPath))
            {
                var container = new List<NamedOnnxValue>();
                var tensorIn = new DenseTensor<Int16>(new Int16[] { 1, 2, 3, Int16.MinValue, Int16.MaxValue }, new int[] { 1, 5 });
                var nov = NamedOnnxValue.CreateFromTensor("input", tensorIn);
                container.Add(nov);
                using (var res = session.Run(container))
                {
                    var tensorOut = res.First().AsTensor<Int16>();
                    Assert.True(tensorOut.SequenceEqual(tensorIn));
                }
            }
        }

        [Fact]
        private void TestModelInputINT64()
        {
            // model takes 1x5 input of fixed type, echoes back
            string modelPath = Path.Combine(Directory.GetCurrentDirectory(), "test_types_INT64.pb");
            using (var session = new InferenceSession(modelPath))
            {
                var container = new List<NamedOnnxValue>();
                var tensorIn = new DenseTensor<Int64>(new Int64[] { 1, 2, -3, Int64.MinValue, Int64.MaxValue }, new int[] { 1, 5 });
                var nov = NamedOnnxValue.CreateFromTensor("input", tensorIn);
                container.Add(nov);
                using (var res = session.Run(container))
                {
                    var tensorOut = res.First().AsTensor<Int64>();
                    Assert.True(tensorOut.SequenceEqual(tensorIn));
                }
            }
        }

        [Fact]
        private void TestModelInputUINT32()
        {
            // model takes 1x5 input of fixed type, echoes back
            string modelPath = Path.Combine(Directory.GetCurrentDirectory(), "test_types_UINT32.pb");
            using (var session = new InferenceSession(modelPath))
            {
                var container = new List<NamedOnnxValue>();
                var tensorIn = new DenseTensor<UInt32>(new UInt32[] { 1, 2, 3, UInt32.MinValue, UInt32.MaxValue }, new int[] { 1, 5 });
                var nov = NamedOnnxValue.CreateFromTensor("input", tensorIn);
                container.Add(nov);
                using (var res = session.Run(container))
                {
                    var tensorOut = res.First().AsTensor<UInt32>();
                    Assert.True(tensorOut.SequenceEqual(tensorIn));
                }
            }
        }
        [Fact]
        private void TestModelInputUINT64()
        {
            // model takes 1x5 input of fixed type, echoes back
            string modelPath = Path.Combine(Directory.GetCurrentDirectory(), "test_types_UINT64.pb");
            using (var session = new InferenceSession(modelPath))
            {
                var container = new List<NamedOnnxValue>();
                var tensorIn = new DenseTensor<UInt64>(new UInt64[] { 1, 2, 3, UInt64.MinValue, UInt64.MaxValue }, new int[] { 1, 5 });
                var nov = NamedOnnxValue.CreateFromTensor("input", tensorIn);
                container.Add(nov);
                using (var res = session.Run(container))
                {
                    var tensorOut = res.First().AsTensor<UInt64>();
                    Assert.True(tensorOut.SequenceEqual(tensorIn));
                }
            }
        }

        [Fact(Skip = "FLOAT16 not available in C#")]
        private void TestModelInputFLOAT16()
        {
            // model takes 1x5 input of fixed type, echoes back
            string modelPath = Path.Combine(Directory.GetCurrentDirectory(), "test_types_FLOAT16.pb");
            using (var session = new InferenceSession(modelPath))
            {
                var container = new List<NamedOnnxValue>();
                var tensorIn = new DenseTensor<float>(new float[] { 1.0f, 2.0f, -3.0f, float.MinValue, float.MaxValue }, new int[] { 1, 5 });
                var nov = NamedOnnxValue.CreateFromTensor("input", tensorIn);
                container.Add(nov);
                using (var res = session.Run(container))
                {
                    var tensorOut = res.First().AsTensor<float>();
                    Assert.True(tensorOut.SequenceEqual(tensorIn));
                }
            }
        }

        [Fact]
        private void TestModelSequenceOfMapIntFloat()
        {
            // test model trained using lightgbm classifier
            // produces 2 named outputs
            //   "label" is a tensor,
            //   "probabilities" is a sequence<map<int64, float>>
            // https://github.com/onnx/sklearn-onnx/blob/master/docs/examples/plot_pipeline_lightgbm.py

            string modelPath = Path.Combine(Directory.GetCurrentDirectory(), "test_sequence_map_int_float.pb");
            using (var session = new InferenceSession(modelPath))
            {

                var outMeta = session.OutputMetadata;
                Assert.Equal(OnnxValueType.ONNX_TYPE_TENSOR, outMeta["label"].OnnxValueType);
                Assert.Equal(OnnxValueType.ONNX_TYPE_SEQUENCE, outMeta["probabilities"].OnnxValueType);

                var container = new List<NamedOnnxValue>();
                var tensorIn = new DenseTensor<float>(new float[] { 5.8f, 2.8f }, new int[] { 1, 2 });
                var nov = NamedOnnxValue.CreateFromTensor("input", tensorIn);
                container.Add(nov);

                using (var outputs = session.Run(container))
                {
                    // first output is a tensor containing label
                    var outNode1 = outputs.ElementAtOrDefault(0);
                    Assert.Equal("label", outNode1.Name);

                    // try-cast as a tensor
                    var outLabelTensor = outNode1.AsTensor<Int64>();

                    // Label 1 should have highest probaility
                    Assert.Equal(1, outLabelTensor[0]);

                    // second output is a sequence<map<int64, float>>
                    // try-cast to an sequence of NOV
                    var outNode2 = outputs.ElementAtOrDefault(1);
                    Assert.Equal("probabilities", outNode2.Name);

                    // try-cast to an sequence of NOV
                    var seq = outNode2.AsEnumerable<NamedOnnxValue>();

                    // try-cast first element in sequence to map/dictionary type
                    if (System.Environment.Is64BitProcess)
                    {
                        var map = seq.First().AsDictionary<Int64, float>();
                        Assert.Equal(0.25938290, map[0], 6);
                        Assert.Equal(0.40904793, map[1], 6);
                        Assert.Equal(0.33156919, map[2], 6);
                    }
                    else // 32-bit
                    {
                        var map = seq.First().AsDictionary<long, float>();
                        Assert.Equal(0.25938290, map[0], 6);
                        Assert.Equal(0.40904793, map[1], 6);
                        Assert.Equal(0.33156919, map[2], 6);
                    }
                }
            }
        }

        [Fact]
        private void TestModelSequenceOfMapStringFloat()
        {
            // test model trained using lightgbm classifier
            // produces 2 named outputs
            //   "label" is a tensor,
            //   "probabilities" is a sequence<map<int64, float>>
            // https://github.com/onnx/sklearn-onnx/blob/master/docs/examples/plot_pipeline_lightgbm.py

            string modelPath = Path.Combine(Directory.GetCurrentDirectory(), "test_sequence_map_string_float.pb");

            using (var session = new InferenceSession(modelPath))
            {
                var outMeta = session.OutputMetadata;
                Assert.Equal(OnnxValueType.ONNX_TYPE_TENSOR, outMeta["label"].OnnxValueType);
                Assert.Equal(OnnxValueType.ONNX_TYPE_SEQUENCE, outMeta["probabilities"].OnnxValueType);

                var container = new List<NamedOnnxValue>();
                var tensorIn = new DenseTensor<float>(new float[] { 5.8f, 2.8f }, new int[] { 1, 2 });
                var nov = NamedOnnxValue.CreateFromTensor("input", tensorIn);
                container.Add(nov);

                using (var outputs = session.Run(container))
                {
                    // first output is a tensor containing label
                    var outNode1 = outputs.ElementAtOrDefault(0);
                    Assert.Equal("label", outNode1.Name);

                    // try-cast as a tensor
                    var outLabelTensor = outNode1.AsTensor<string>();

                    // Label 1 should have highest probaility
                    Assert.Equal("1", outLabelTensor[0]);

                    // second output is a sequence<map<int64, float>>
                    // try-cast to an sequence of NOV
                    var outNode2 = outputs.ElementAtOrDefault(1);
                    Assert.Equal("probabilities", outNode2.Name);

                    // try-cast to an sequence of NOV
                    var seq = outNode2.AsEnumerable<NamedOnnxValue>();

                    // try-cast first element in sequence to map/dictionary type
                    var map = seq.First().AsDictionary<string, float>();
                    //verify values are valid
                    Assert.Equal(0.25938290, map["0"], 6);
                    Assert.Equal(0.40904793, map["1"], 6);
                    Assert.Equal(0.33156919, map["2"], 6);
                }
            }
        }

<<<<<<< HEAD
        /*[Fact]
=======
        [Fact(Skip="The Model Serialization Test fails on linux. Test skipped until fixed. Serialization API should not be used before fix.")]
>>>>>>> fd3fe516
        private void TestModelSerialization()
        {
            string modelPath = Path.Combine(Directory.GetCurrentDirectory(), "squeezenet.onnx");
            string modelOutputPath = Path.Combine(Directory.GetCurrentDirectory(), "optimized-squeezenet.onnx");
            // Set the optimized model file path to assert that no exception are thrown.
            SessionOptions options = new SessionOptions();
            options.OptimizedModelFilePath = modelOutputPath;
            options.GraphOptimizationLevel = GraphOptimizationLevel.ORT_ENABLE_BASIC;
            var session = new InferenceSession(modelPath, options);
            Assert.NotNull(session);
            Assert.True(File.Exists(modelOutputPath));
        }*/

        [GpuFact]
        private void TestGpu()
        {
            var gpu = Environment.GetEnvironmentVariable("TESTONGPU");
            var tuple = OpenSessionSqueezeNet(0); // run on deviceID 0
            float[] expectedOutput = LoadTensorFromFile(@"bench.expected_out");

            using (var session = tuple.Item1)
            {
                var inputData = tuple.Item2;
                var tensor = tuple.Item3;
                var inputMeta = session.InputMetadata;
                var container = new List<NamedOnnxValue>();
                container.Add(NamedOnnxValue.CreateFromTensor<float>("data_0", tensor));
                var res = session.Run(container);
                var resultArray = res.First().AsTensor<float>().ToArray();
                Assert.Equal(expectedOutput, resultArray, new floatComparer());
            }
        }


        [DllImport("kernel32", SetLastError = true)]
        static extern IntPtr LoadLibrary(string lpFileName);

        [DllImport("kernel32", CharSet = CharSet.Ansi)]
        static extern UIntPtr GetProcAddress(IntPtr hModule, string procName);

        [Fact]
        private void VerifyNativeMethodsExist()
        {
            // Check for  external API changes
            if (!RuntimeInformation.IsOSPlatform(OSPlatform.Windows))
                return;
            var entryPointNames = new[]{
            "OrtCreateEnv","OrtReleaseEnv",
            "OrtGetErrorCode","OrtGetErrorMessage", "OrtReleaseStatus",
            "OrtCreateSession","OrtRun",
            "OrtSessionGetInputCount", "OrtSessionGetOutputCount","OrtSessionGetInputName","OrtSessionGetOutputName",
            "OrtSessionGetInputTypeInfo", "OrtSessionGetOutputTypeInfo","OrtReleaseSession",
            "OrtCreateSessionOptions","OrtCloneSessionOptions",
            "OrtEnableSequentialExecution","OrtDisableSequentialExecution","OrtEnableProfiling","OrtDisableProfiling",
            "OrtEnableMemPattern","OrtDisableMemPattern","OrtEnableCpuMemArena","OrtDisableCpuMemArena",
            "OrtSetSessionLogId","OrtSetSessionLogVerbosityLevel","OrtSetSessionThreadPoolSize","OrtSetSessionGraphOptimizationLevel",
            "OrtSetOptimizedModelFilePath", "OrtSessionOptionsAppendExecutionProvider_CPU","OrtCreateAllocatorInfo","OrtCreateCpuAllocatorInfo",
            "OrtGetAllocatorWithDefaultOptions","OrtAllocatorFree","OrtAllocatorGetInfo",
            "OrtCreateTensorWithDataAsOrtValue","OrtGetTensorMutableData", "OrtReleaseAllocatorInfo",
            "OrtCastTypeInfoToTensorInfo","OrtGetTensorTypeAndShape","OrtGetTensorElementType","OrtGetDimensionsCount",
            "OrtGetDimensions","OrtGetTensorShapeElementCount","OrtReleaseValue"};

            var hModule = LoadLibrary(module);
            foreach (var ep in entryPointNames)
            {
                var x = GetProcAddress(hModule, ep);
                Assert.False(x == UIntPtr.Zero, $"Entrypoint {ep} not found in module {module}");
            }
        }

        static string GetTestModelsDir()
        {
            // get build directory, append downloaded models location
            var cwd = Directory.GetCurrentDirectory();
            var props = File.ReadAllLines(Path.Combine(cwd, propertiesFile));
            var modelsRelDir = Path.Combine(props[0].Split('=')[1].Trim());
            var modelsDir = Path.Combine(cwd, @"../../..", modelsRelDir, "models");
            return modelsDir;
        }

        static float[] LoadTensorFromFile(string filename, bool skipheader = true)
        {
            var tensorData = new List<float>();

            // read data from file
            using (var inputFile = new System.IO.StreamReader(filename))
            {
                if (skipheader)
                    inputFile.ReadLine(); //skip the input name
                string[] dataStr = inputFile.ReadLine().Split(new char[] { ',', '[', ']', ' ' }, StringSplitOptions.RemoveEmptyEntries);
                for (int i = 0; i < dataStr.Length; i++)
                {
                    tensorData.Add(Single.Parse(dataStr[i]));
                }
            }

            return tensorData.ToArray();
        }

        static float[] LoadTensorFromFilePb(string filename)
        {
            var file = File.OpenRead(filename);
            var tensor = Onnx.TensorProto.Parser.ParseFrom(file);
            file.Close();
            var raw = tensor.RawData.ToArray();
            var floatArr = new float[raw.Length / sizeof(float)];
            Buffer.BlockCopy(raw, 0, floatArr, 0, raw.Length);
            return floatArr;
        }

        static Tuple<InferenceSession, float[], DenseTensor<float>, float[]> OpenSessionSqueezeNet(int? cudaDeviceId = null)
        {
            string modelPath = Path.Combine(Directory.GetCurrentDirectory(), "squeezenet.onnx");
            var session = (cudaDeviceId.HasValue)
                ? new InferenceSession(modelPath, SessionOptions.MakeSessionOptionWithCudaProvider(cudaDeviceId.Value))
                : new InferenceSession(modelPath);
            float[] inputData = LoadTensorFromFile(@"bench.in");
            float[] expectedOutput = LoadTensorFromFile(@"bench.expected_out");
            var inputMeta = session.InputMetadata;
            var tensor = new DenseTensor<float>(inputData, inputMeta["data_0"].Dimensions);
            return new Tuple<InferenceSession, float[], DenseTensor<float>, float[]>(session, inputData, tensor, expectedOutput);
        }

        class floatComparer : IEqualityComparer<float>
        {
            private float atol = 1e-3f;
            private float rtol = 1.7e-2f;

            public bool Equals(float x, float y)
            {
                return Math.Abs(x - y) <= (atol + rtol * Math.Abs(y));
            }
            public int GetHashCode(float x)
            {
                return 0;
            }
        }

        private class GpuFact : FactAttribute
        {
            public GpuFact()
            {
                var testOnGpu = System.Environment.GetEnvironmentVariable("TESTONGPU");
                if (testOnGpu == null || !testOnGpu.Equals("ON"))
                {
                    Skip = "GPU testing not enabled";
                }
            }
        }

        private class x64Fact : FactAttribute
        {
            public x64Fact()
            {
                if (System.Environment.Is64BitProcess == false)
                {
                    Skip = "Not 64-bit process";
                }
            }
        }
    }
}<|MERGE_RESOLUTION|>--- conflicted
+++ resolved
@@ -732,11 +732,7 @@
             }
         }
 
-<<<<<<< HEAD
-        /*[Fact]
-=======
         [Fact(Skip="The Model Serialization Test fails on linux. Test skipped until fixed. Serialization API should not be used before fix.")]
->>>>>>> fd3fe516
         private void TestModelSerialization()
         {
             string modelPath = Path.Combine(Directory.GetCurrentDirectory(), "squeezenet.onnx");
@@ -748,7 +744,7 @@
             var session = new InferenceSession(modelPath, options);
             Assert.NotNull(session);
             Assert.True(File.Exists(modelOutputPath));
-        }*/
+        }
 
         [GpuFact]
         private void TestGpu()
